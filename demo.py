--- conflicted
+++ resolved
@@ -56,16 +56,9 @@
 class_names = ['BG', 'edge']
 
 # Load a random image from the images folder
-<<<<<<< HEAD
-im_path = os.path.join(DATASET_BASE_DIR, 'valid_list.txt')
-with open(im_path) as f:
-    im_list = [x.strip()+'.jpg' for x in f.readlines()][0:1]
-
-=======
 im_path = '/media/nelson/Workspace1/Projects/building_reconstruction/la_dataset/train_list.txt'
 with open(im_path) as f:
     im_list = [x.strip()+'.jpg' for x in f.readlines()]
->>>>>>> ab90c5a2
 file_names = im_list
 
 for fname in file_names:
